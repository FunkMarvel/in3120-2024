# pylint: disable=missing-module-docstring
# pylint: disable=line-too-long

from __future__ import annotations
<<<<<<< HEAD

import math
from typing import Iterable, Iterator, Dict, Tuple, Optional
=======
from typing import Iterable, Iterator, Dict, Tuple
from math import sqrt
>>>>>>> 95799ec1
from .sieve import Sieve

class SparseDocumentVector:
    """
    A simple representation of a sparse document vector. The vector space has one dimension
    per vocabulary term, and our representation only explicitly stores the dimensions that
    have non-zero values. The dimensions that have zero-values are implicit, i.e., they are
    not explicitly represented. For very high-dimensional spaces, such a sparse representation
    typically incurs significant savings wrt both memory usage and computational efficiency.

    Being able to place text buffers, be they documents or queries, in a vector space and
    thinking of them as point clouds (or, equivalently, as vectors from the origin) enables us
    to numerically assess how similar they are according to some suitable metric. Cosine
    similarity (the inner product of the vectors normalized by their lengths) is a very
    common metric.
    """

    def __init__(self, values: Dict[str, float]):
        # An alternative, effective representation would be as a
        # [(term identifier, weight)] list kept sorted by integer
        # term identifiers. Computing dot products would then be done
        # pretty much in the same way we do posting list AND-scans.
<<<<<<< HEAD
        self._values = {}
        for key, val in values.items():  # prune zero-valued entries on construction
            if not math.isclose(val, 0.0):
                self._values[key] = val
=======
        self._values = {term: weight for term, weight in values.items() if weight != 0.0}
>>>>>>> 95799ec1

        # We cache the length. It might get used over and over, e.g., for cosine
        # computations. A value of None triggers lazy computation.
        self._length : None | float = None

    def __iter__(self):
        return iter(self._values.items())

    def __getitem__(self, term: str) -> float:
        return self._values.get(term, 0.0)

    def __setitem__(self, term: str, weight: float) -> None:
        if weight != 0.0:
            self._values[term] = weight
        else:
            self._values.pop(term, None)
        self._length = None

    def __contains__(self, term: str) -> bool:
        return term in self._values

    def __len__(self) -> int:
        """
        Enables use of the built-in len/1 function to count the number of non-zero
        dimensions in the vector. It is not for computing the vector's norm.
        """
        return len(self._values)

    def _calc_length(self):
        """
        Recalculates L^2 norm of vector.
        """
        square_norm = 0
        for val in self._values.values():
            square_norm += val ** 2

        self._length = math.sqrt(square_norm)

    def get_length(self) -> float:
        """
        Returns the length (L^2 norm, also called the Euclidian norm) of the vector.
        """
<<<<<<< HEAD
        if self._length is None:  # only calculates length if necessary
            self._calc_length()

=======
        if self._length is None:
            self._length = sqrt(sum(weight**2 for _, weight in self))
>>>>>>> 95799ec1
        return self._length

    def normalize(self) -> None:
        """
        Divides all weights by the length of the vector, thus rescaling it to
        have unit length.
        """
<<<<<<< HEAD
        for key, val in self._values.items():
            self._values[key] = val/self._length

        self._calc_length()  # recalculate L^2 norm
=======
        self._values = {term: weight / self.get_length() for term, weight in self}
        self._length = 1.0 if len(self._values) else 0.0
>>>>>>> 95799ec1

    def top(self, count: int) -> Iterable[Tuple[str, float]]:
        """
        Returns the top weighted terms, i.e., the "most important" terms and their weights.
        The top terms are returned sorted (in descending order) according to their weights.
        """
        assert count >= 0
        if count == 0:
<<<<<<< HEAD
            return (nothing for nothing in [])

        # sift elements through sieve to get top
        sieve = Sieve(count)

        for key, val in self._values.items():
            sieve.sift(val, key)

        for val, key in sieve.winners():
            yield key, val
=======
            return []
        sieve = Sieve(count)
        for term, weight in self:
            sieve.sift(weight, term)
        return [(term, weight) for weight, term in sieve.winners()]
>>>>>>> 95799ec1

    def truncate(self, count: int) -> None:
        """
        Truncates the vector so that it contains no more than the given number of terms,
        by removing the lowest-weighted terms.
        """
<<<<<<< HEAD
        new_dict = {}  # ads the top terms to new dict
        for key, val in self.top(count):
            if not math.isclose(val, 0.0):
                new_dict[key] = val

        self._values = new_dict  # keeps only top elements
        self._calc_length() # recalculate L^2 norm
=======
        assert count >= 0
        if len(self._values) > count:
            self._values = dict(self.top(count))
            self._length = None
>>>>>>> 95799ec1

    def scale(self, factor: float) -> None:
        """
        Multiplies every vector component by the given factor.
        """
<<<<<<< HEAD
        if math.isclose(factor, 0.0):
            self._values.clear()  # empty vector if scaled to zero
            return

        for key, val in self._values.items():
            self._values[key] = val*factor

        self._calc_length() # recalculate L^2 norm
=======
        self._values = {term: weight * factor for term, weight in self} if factor != 0.0 else {}
        if self._length:
            self._length *= factor
>>>>>>> 95799ec1

    def dot(self, other: SparseDocumentVector) -> float:
        """
        Returns the dot product (inner product, scalar product) between this vector
        and the other vector.
        """
<<<<<<< HEAD
        dot = 0
        for self_key, self_value in self._values.items():
            dot += self_value * other[self_key]

        return dot
=======
        shortest, longest = (other, self) if len(other) < len(self._values) else (self, other)
        return sum(weight * longest[term] for term, weight in shortest)
>>>>>>> 95799ec1

    def cosine(self, other: SparseDocumentVector) -> float:
        """
        Returns the cosine of the angle between this vector and the other vector.
        See also https://en.wikipedia.org/wiki/Cosine_similarity.
        """
<<<<<<< HEAD
        norm = self.get_length() * other.get_length()

        if math.isclose(norm, 0.0):
            return 0  # returns zero if denominator is zero

        return self.dot(other)/norm
=======
        dot = self.dot(other)
        if dot == 0.0:
            return 0.0
        return dot / (self.get_length() * other.get_length())
>>>>>>> 95799ec1

    @staticmethod
    def centroid(vectors: Iterator[SparseDocumentVector]) -> SparseDocumentVector:
        """
        Computes the centroid of all the vectors, i.e., the average vector.
        """
<<<<<<< HEAD
        num_vecs = 0
        c_o_m_vec = {}
        for vector in vectors:  # iterate over all vectors and all non-zero elements in vectors
            num_vecs += 1
            for key, val in vector._values.items():
                c_o_m_vec.setdefault(key, 0)  # add key with value zero, if not already in vec
                c_o_m_vec[key] += val  # add corresponding value from other vec

        if num_vecs <= 0:  # return empty vector if no vectors were given
            return SparseDocumentVector({})

        centroid_vec = SparseDocumentVector(c_o_m_vec)
        centroid_vec.scale(1/num_vecs)  # rescale by inverse number of vectors
        return centroid_vec

# example run of assignments.py d-1:
r"""
(venv) PS E:\Documents\in3120-2024\tests> python .\assignments.py d-1
test_document_id_mismatch (test_betterranker.TestBetterRanker.test_document_id_mismatch) ... ok
test_inverse_document_frequency (test_betterranker.TestBetterRanker.test_inverse_document_frequency) ... ok
test_static_quality_score (test_betterranker.TestBetterRanker.test_static_quality_score) ... ok
test_term_frequency (test_betterranker.TestBetterRanker.test_term_frequency) ... ok
test_shingled_mesh_corpus (test_shinglegenerator.TestShingleGenerator.test_shingled_mesh_corpus) ... ok
test_spans (test_shinglegenerator.TestShingleGenerator.test_spans) ... ok
test_strings (test_shinglegenerator.TestShingleGenerator.test_strings) ... ok
test_tokens (test_shinglegenerator.TestShingleGenerator.test_tokens) ... ok
test_uses_yield (test_shinglegenerator.TestShingleGenerator.test_uses_yield) ... ok
test_spans (test_wordshinglegenerator.TestWordShingleGenerator.test_spans) ... ok
test_spans_cover_surface_forms_but_strings_are_normalized (test_wordshinglegenerator.TestWordShingleGenerator.test_spans_cover_surface_forms_but_strings_are_normalized) ... ok
test_strings (test_wordshinglegenerator.TestWordShingleGenerator.test_strings) ... ok
test_tokens (test_wordshinglegenerator.TestWordShingleGenerator.test_tokens) ... ok
test_uses_yield (test_wordshinglegenerator.TestWordShingleGenerator.test_uses_yield) ... ok
test_centroid (test_sparsedocumentvector.TestSparseDocumentVector.test_centroid) ... ok
test_cosine (test_sparsedocumentvector.TestSparseDocumentVector.test_cosine) ... ok
test_dot_product (test_sparsedocumentvector.TestSparseDocumentVector.test_dot_product) ... ok
test_dunderscore_contains (test_sparsedocumentvector.TestSparseDocumentVector.test_dunderscore_contains) ... ok
test_dunderscore_getitem (test_sparsedocumentvector.TestSparseDocumentVector.test_dunderscore_getitem) ... ok
test_dunderscore_len (test_sparsedocumentvector.TestSparseDocumentVector.test_dunderscore_len) ... ok
test_dunderscore_setitem (test_sparsedocumentvector.TestSparseDocumentVector.test_dunderscore_setitem) ... ok
test_length (test_sparsedocumentvector.TestSparseDocumentVector.test_length) ... ok
test_normalize_empty (test_sparsedocumentvector.TestSparseDocumentVector.test_normalize_empty) ... ok
test_normalize_nonempty (test_sparsedocumentvector.TestSparseDocumentVector.test_normalize_nonempty) ... ok
test_only_non_zero_elements_are_kept (test_sparsedocumentvector.TestSparseDocumentVector.test_only_non_zero_elements_are_kept) ... ok
test_scale (test_sparsedocumentvector.TestSparseDocumentVector.test_scale) ... ok
test_scale_zero (test_sparsedocumentvector.TestSparseDocumentVector.test_scale_zero) ... ok
test_top (test_sparsedocumentvector.TestSparseDocumentVector.test_top) ... ok
test_truncate (test_sparsedocumentvector.TestSparseDocumentVector.test_truncate) ... ok

----------------------------------------------------------------------
Ran 29 tests in 0.811s

OK
"""

# example run of repl.py d-1:
r"""
(venv) PS E:\Documents\in3120-2024\tests> python .\repl.py d-1       
Indexing MeSH corpus...
Enter a query and find matching documents.
Lookup options are {'debug': False, 'hit_count': 5, 'match_threshold': 0.5}.
Normalizer is SimpleNormalizer.
Tokenizer is ShingleGenerator.
Ranker is SimpleRanker.
Ctrl-C to exit.
query>OrGaNiK KeMmIsTrY
[{'document': {'document_id': 16981, 'fields': {'body': 'organic chemistry processes', 'meta': '27'}},
  'score': 8.0},
 {'document': {'document_id': 16980, 'fields': {'body': 'organic chemistry phenomena', 'meta': '27'}},
  'score': 8.0},
 {'document': {'document_id': 4411, 'fields': {'body': 'chemistry, organic', 'meta': '18'}},
  'score': 8.0},
 {'document': {'document_id': 4410, 'fields': {'body': 'chemistry, inorganic', 'meta': '20'}},
  'score': 8.0},
 {'document': {'document_id': 4408, 'fields': {'body': 'chemistry, bioinorganic', 'meta': '23'}},
  'score': 8.0}]
Evaluation took 0.0023331000011239666 seconds.
query>
"""
=======
        summed, count = {}, 0
        for vector in vectors:
            count += 1
            summed.update({term: weight + summed.get(term, 0) for term, weight in vector})
        for term, _ in summed.items():
            summed[term] /= count
        return SparseDocumentVector(summed)
>>>>>>> 95799ec1
<|MERGE_RESOLUTION|>--- conflicted
+++ resolved
@@ -2,14 +2,8 @@
 # pylint: disable=line-too-long
 
 from __future__ import annotations
-<<<<<<< HEAD
-
-import math
-from typing import Iterable, Iterator, Dict, Tuple, Optional
-=======
 from typing import Iterable, Iterator, Dict, Tuple
 from math import sqrt
->>>>>>> 95799ec1
 from .sieve import Sieve
 
 class SparseDocumentVector:
@@ -32,14 +26,7 @@
         # [(term identifier, weight)] list kept sorted by integer
         # term identifiers. Computing dot products would then be done
         # pretty much in the same way we do posting list AND-scans.
-<<<<<<< HEAD
-        self._values = {}
-        for key, val in values.items():  # prune zero-valued entries on construction
-            if not math.isclose(val, 0.0):
-                self._values[key] = val
-=======
         self._values = {term: weight for term, weight in values.items() if weight != 0.0}
->>>>>>> 95799ec1
 
         # We cache the length. It might get used over and over, e.g., for cosine
         # computations. A value of None triggers lazy computation.
@@ -68,28 +55,12 @@
         """
         return len(self._values)
 
-    def _calc_length(self):
-        """
-        Recalculates L^2 norm of vector.
-        """
-        square_norm = 0
-        for val in self._values.values():
-            square_norm += val ** 2
-
-        self._length = math.sqrt(square_norm)
-
     def get_length(self) -> float:
         """
         Returns the length (L^2 norm, also called the Euclidian norm) of the vector.
         """
-<<<<<<< HEAD
-        if self._length is None:  # only calculates length if necessary
-            self._calc_length()
-
-=======
         if self._length is None:
             self._length = sqrt(sum(weight**2 for _, weight in self))
->>>>>>> 95799ec1
         return self._length
 
     def normalize(self) -> None:
@@ -97,15 +68,8 @@
         Divides all weights by the length of the vector, thus rescaling it to
         have unit length.
         """
-<<<<<<< HEAD
-        for key, val in self._values.items():
-            self._values[key] = val/self._length
-
-        self._calc_length()  # recalculate L^2 norm
-=======
         self._values = {term: weight / self.get_length() for term, weight in self}
         self._length = 1.0 if len(self._values) else 0.0
->>>>>>> 95799ec1
 
     def top(self, count: int) -> Iterable[Tuple[str, float]]:
         """
@@ -114,189 +78,57 @@
         """
         assert count >= 0
         if count == 0:
-<<<<<<< HEAD
-            return (nothing for nothing in [])
-
-        # sift elements through sieve to get top
-        sieve = Sieve(count)
-
-        for key, val in self._values.items():
-            sieve.sift(val, key)
-
-        for val, key in sieve.winners():
-            yield key, val
-=======
             return []
         sieve = Sieve(count)
         for term, weight in self:
             sieve.sift(weight, term)
         return [(term, weight) for weight, term in sieve.winners()]
->>>>>>> 95799ec1
 
     def truncate(self, count: int) -> None:
         """
         Truncates the vector so that it contains no more than the given number of terms,
         by removing the lowest-weighted terms.
         """
-<<<<<<< HEAD
-        new_dict = {}  # ads the top terms to new dict
-        for key, val in self.top(count):
-            if not math.isclose(val, 0.0):
-                new_dict[key] = val
-
-        self._values = new_dict  # keeps only top elements
-        self._calc_length() # recalculate L^2 norm
-=======
         assert count >= 0
         if len(self._values) > count:
             self._values = dict(self.top(count))
             self._length = None
->>>>>>> 95799ec1
 
     def scale(self, factor: float) -> None:
         """
         Multiplies every vector component by the given factor.
         """
-<<<<<<< HEAD
-        if math.isclose(factor, 0.0):
-            self._values.clear()  # empty vector if scaled to zero
-            return
-
-        for key, val in self._values.items():
-            self._values[key] = val*factor
-
-        self._calc_length() # recalculate L^2 norm
-=======
         self._values = {term: weight * factor for term, weight in self} if factor != 0.0 else {}
         if self._length:
             self._length *= factor
->>>>>>> 95799ec1
 
     def dot(self, other: SparseDocumentVector) -> float:
         """
         Returns the dot product (inner product, scalar product) between this vector
         and the other vector.
         """
-<<<<<<< HEAD
-        dot = 0
-        for self_key, self_value in self._values.items():
-            dot += self_value * other[self_key]
-
-        return dot
-=======
         shortest, longest = (other, self) if len(other) < len(self._values) else (self, other)
         return sum(weight * longest[term] for term, weight in shortest)
->>>>>>> 95799ec1
 
     def cosine(self, other: SparseDocumentVector) -> float:
         """
         Returns the cosine of the angle between this vector and the other vector.
         See also https://en.wikipedia.org/wiki/Cosine_similarity.
         """
-<<<<<<< HEAD
-        norm = self.get_length() * other.get_length()
-
-        if math.isclose(norm, 0.0):
-            return 0  # returns zero if denominator is zero
-
-        return self.dot(other)/norm
-=======
         dot = self.dot(other)
         if dot == 0.0:
             return 0.0
         return dot / (self.get_length() * other.get_length())
->>>>>>> 95799ec1
 
     @staticmethod
     def centroid(vectors: Iterator[SparseDocumentVector]) -> SparseDocumentVector:
         """
         Computes the centroid of all the vectors, i.e., the average vector.
         """
-<<<<<<< HEAD
-        num_vecs = 0
-        c_o_m_vec = {}
-        for vector in vectors:  # iterate over all vectors and all non-zero elements in vectors
-            num_vecs += 1
-            for key, val in vector._values.items():
-                c_o_m_vec.setdefault(key, 0)  # add key with value zero, if not already in vec
-                c_o_m_vec[key] += val  # add corresponding value from other vec
-
-        if num_vecs <= 0:  # return empty vector if no vectors were given
-            return SparseDocumentVector({})
-
-        centroid_vec = SparseDocumentVector(c_o_m_vec)
-        centroid_vec.scale(1/num_vecs)  # rescale by inverse number of vectors
-        return centroid_vec
-
-# example run of assignments.py d-1:
-r"""
-(venv) PS E:\Documents\in3120-2024\tests> python .\assignments.py d-1
-test_document_id_mismatch (test_betterranker.TestBetterRanker.test_document_id_mismatch) ... ok
-test_inverse_document_frequency (test_betterranker.TestBetterRanker.test_inverse_document_frequency) ... ok
-test_static_quality_score (test_betterranker.TestBetterRanker.test_static_quality_score) ... ok
-test_term_frequency (test_betterranker.TestBetterRanker.test_term_frequency) ... ok
-test_shingled_mesh_corpus (test_shinglegenerator.TestShingleGenerator.test_shingled_mesh_corpus) ... ok
-test_spans (test_shinglegenerator.TestShingleGenerator.test_spans) ... ok
-test_strings (test_shinglegenerator.TestShingleGenerator.test_strings) ... ok
-test_tokens (test_shinglegenerator.TestShingleGenerator.test_tokens) ... ok
-test_uses_yield (test_shinglegenerator.TestShingleGenerator.test_uses_yield) ... ok
-test_spans (test_wordshinglegenerator.TestWordShingleGenerator.test_spans) ... ok
-test_spans_cover_surface_forms_but_strings_are_normalized (test_wordshinglegenerator.TestWordShingleGenerator.test_spans_cover_surface_forms_but_strings_are_normalized) ... ok
-test_strings (test_wordshinglegenerator.TestWordShingleGenerator.test_strings) ... ok
-test_tokens (test_wordshinglegenerator.TestWordShingleGenerator.test_tokens) ... ok
-test_uses_yield (test_wordshinglegenerator.TestWordShingleGenerator.test_uses_yield) ... ok
-test_centroid (test_sparsedocumentvector.TestSparseDocumentVector.test_centroid) ... ok
-test_cosine (test_sparsedocumentvector.TestSparseDocumentVector.test_cosine) ... ok
-test_dot_product (test_sparsedocumentvector.TestSparseDocumentVector.test_dot_product) ... ok
-test_dunderscore_contains (test_sparsedocumentvector.TestSparseDocumentVector.test_dunderscore_contains) ... ok
-test_dunderscore_getitem (test_sparsedocumentvector.TestSparseDocumentVector.test_dunderscore_getitem) ... ok
-test_dunderscore_len (test_sparsedocumentvector.TestSparseDocumentVector.test_dunderscore_len) ... ok
-test_dunderscore_setitem (test_sparsedocumentvector.TestSparseDocumentVector.test_dunderscore_setitem) ... ok
-test_length (test_sparsedocumentvector.TestSparseDocumentVector.test_length) ... ok
-test_normalize_empty (test_sparsedocumentvector.TestSparseDocumentVector.test_normalize_empty) ... ok
-test_normalize_nonempty (test_sparsedocumentvector.TestSparseDocumentVector.test_normalize_nonempty) ... ok
-test_only_non_zero_elements_are_kept (test_sparsedocumentvector.TestSparseDocumentVector.test_only_non_zero_elements_are_kept) ... ok
-test_scale (test_sparsedocumentvector.TestSparseDocumentVector.test_scale) ... ok
-test_scale_zero (test_sparsedocumentvector.TestSparseDocumentVector.test_scale_zero) ... ok
-test_top (test_sparsedocumentvector.TestSparseDocumentVector.test_top) ... ok
-test_truncate (test_sparsedocumentvector.TestSparseDocumentVector.test_truncate) ... ok
-
-----------------------------------------------------------------------
-Ran 29 tests in 0.811s
-
-OK
-"""
-
-# example run of repl.py d-1:
-r"""
-(venv) PS E:\Documents\in3120-2024\tests> python .\repl.py d-1       
-Indexing MeSH corpus...
-Enter a query and find matching documents.
-Lookup options are {'debug': False, 'hit_count': 5, 'match_threshold': 0.5}.
-Normalizer is SimpleNormalizer.
-Tokenizer is ShingleGenerator.
-Ranker is SimpleRanker.
-Ctrl-C to exit.
-query>OrGaNiK KeMmIsTrY
-[{'document': {'document_id': 16981, 'fields': {'body': 'organic chemistry processes', 'meta': '27'}},
-  'score': 8.0},
- {'document': {'document_id': 16980, 'fields': {'body': 'organic chemistry phenomena', 'meta': '27'}},
-  'score': 8.0},
- {'document': {'document_id': 4411, 'fields': {'body': 'chemistry, organic', 'meta': '18'}},
-  'score': 8.0},
- {'document': {'document_id': 4410, 'fields': {'body': 'chemistry, inorganic', 'meta': '20'}},
-  'score': 8.0},
- {'document': {'document_id': 4408, 'fields': {'body': 'chemistry, bioinorganic', 'meta': '23'}},
-  'score': 8.0}]
-Evaluation took 0.0023331000011239666 seconds.
-query>
-"""
-=======
         summed, count = {}, 0
         for vector in vectors:
             count += 1
             summed.update({term: weight + summed.get(term, 0) for term, weight in vector})
         for term, _ in summed.items():
             summed[term] /= count
-        return SparseDocumentVector(summed)
->>>>>>> 95799ec1
+        return SparseDocumentVector(summed)