# pylint: disable=missing-module-docstring
# pylint: disable=line-too-long

<<<<<<< HEAD
import sys
from bisect import bisect_left, bisect
=======
from bisect import bisect_left
>>>>>>> 9fcf0d93
from itertools import takewhile
from typing import Dict, Iterator, Iterable, Tuple, List
from collections import Counter
<<<<<<< HEAD

from pygments.lexer import default
from spacy.lang.fi.tokenizer_exceptions import suffix

=======
from .document import Document
>>>>>>> 9fcf0d93
from .corpus import Corpus
from .normalizer import Normalizer
from .tokenizer import Tokenizer


class SuffixArray:
    """
    A simple suffix array implementation. Allows us to conduct efficient substring searches.
    The prefix of a suffix is an infix!
    In a serious application we'd make use of least common prefixes (LCPs), pay more attention
    to memory usage, and add more lookup/evaluation features.
    """

    def __init__(self, corpus: Corpus, fields: Iterable[str], normalizer: Normalizer, tokenizer: Tokenizer):
        self.__corpus = corpus
        self.__normalizer = normalizer
        self.__tokenizer = tokenizer
        self.__haystack: List[Tuple[int, str]] = []  # The (<document identifier>, <searchable content>) pairs.
        self.__suffixes: List[Tuple[int, int]] = []  # The sorted (<haystack index>, <start offset>) pairs.
        self.__build_suffix_array(fields)  # Construct the haystack and the suffix array itself.

    def __get_suffix_string(self, suffix_tuple):
        haystack_idx = suffix_tuple[0]
        offset = suffix_tuple[1]
        return self.__haystack[haystack_idx][1][offset:]

    def __build_suffix_array(self, fields: Iterable[str]) -> None:
        """
        Builds a simple suffix array from the set of named fields in the document collection.
        The suffix array allows us to search across all named fields in one go.
        """
<<<<<<< HEAD
        for document in self.__corpus:
            buffer = ""
            for field in fields:
                text = document.get_field(field, None)
                if text is None:
                    continue

                buffer += " " + text
            self.__haystack.append((document.document_id, self.__normalize(buffer)))

        for haystack_idx, (_, text) in enumerate(self.__haystack):
            for token_start_idx, _ in self.__tokenizer.spans(text):
               self.__suffixes.append((haystack_idx, token_start_idx))

        self.__suffixes.sort(key=self.__get_suffix_string)

        #raise NotImplementedError("You need to implement this as part of the obligatory assignment.")
=======
        # We allow searching across multiple document fields simultaneously, so join the named fields
        # to produce the haystack that we'll search for needles in. Avoid cross-field matches.
        self.__haystack = [(d.document_id, " \0 ".join(self.__normalize(d.get_field(f, "")) for f in fields)) for d in self.__corpus]

        # We don't actually store all suffixes, instead we store (index, offset) pairs which allows us
        # to generate the suffixes if/when we need them: The index identifies the document, and the
        # offset identifies where in the document the substring starts. A naive suffix array generation
        # is fine for now.
        self.__suffixes = [(index, begin) for index, (_, buffer) in enumerate(self.__haystack) for begin, _ in self.__tokenizer.spans(buffer)]
        self.__suffixes.sort(key=self.__get_suffix)
>>>>>>> 9fcf0d93

    def __normalize(self, buffer: str) -> str:
        """
        Produces a normalized version of the given string. Both queries and documents need to be
        identically processed for lookups to succeed.
        """
<<<<<<< HEAD
        tokens = self.__tokenizer.tokens(self.__normalizer.canonicalize(buffer))
        terms = ((self.__normalizer.normalize(t), (start_idx, stop_idx)) for t, (start_idx, stop_idx) in tokens)
        new_text = self.__tokenizer.join(terms)
        return new_text
        #raise NotImplementedError("You need to implement this as part of the obligatory assignment.")
=======
        # Tokenize and join to be robust to nuances in whitespace and punctuation.
        tokens = self.__tokenizer.tokens(self.__normalizer.canonicalize(buffer))
        tokens = ((self.__normalizer.normalize(t), _) for t, _ in tokens)
        return self.__tokenizer.join(tokens)
>>>>>>> 9fcf0d93

    def __get_suffix(self, pair: Tuple[int, int]) -> str:
        """
        Produces the suffix/substring from the normalized document buffer for the given (index, offset) pair.
        """
<<<<<<< HEAD
        return bisect_left(self.__suffixes, needle, key=self.__get_suffix_string)
        #raise NotImplementedError("You need to implement this as part of the obligatory assignment.")
=======
        index, offset = pair
        return self.__haystack[index][1][offset:]  # Slicing implies copying. This should be possible to avoid.
>>>>>>> 9fcf0d93

    def evaluate(self, query: str, options: dict) -> Iterator[Dict[str, int | Document]]:
        """
        Evaluates the given query, doing a "phrase prefix search".  E.g., for a supplied query phrase like
        "to the be", we return documents that contain phrases like "to the bearnaise", "to the best",
        "to the behemoth", and so on. I.e., we require that the query phrase starts on a token boundary in the
        document, but it doesn't necessarily have to end on one.

        The matching documents are ranked according to how many times the query substring occurs in the document,
        and only the "best" matches are yielded back to the client. Ties are resolved arbitrarily.

        The client can supply a dictionary of options that controls this query evaluation process: The maximum
        number of documents to return to the client is controlled via the "hit_count" (int) option.

        The results yielded back to the client are dictionaries having the keys "score" (int) and
        "document" (Document).
        """
<<<<<<< HEAD
        normalized_query = self.__normalize(query)

        first_idx = self.__binary_search(normalized_query)
        results: Dict[int, int] = {}  # keeping track of scores for each document.

        if len(normalized_query) < 1 or first_idx < 0 or first_idx >= len(self.__suffixes):
            return

        for i in range(first_idx, len(self.__suffixes)):
            haystack_idx = self.__suffixes[i][0]
            offset = self.__suffixes[i][1]
            document_id = self.__haystack[haystack_idx][0]

            if len(self.__haystack[haystack_idx][1][offset:]) < len(normalized_query):
                continue

            if normalized_query == self.__haystack[haystack_idx][1][offset:][:len(normalized_query)]:
                score = results.setdefault(document_id, 0)  # retrieve existing score, or set zero if first hit
                results[document_id] = score + 1
            else:
                break

        # I know sorting all matches is inefficient, but I ran out of time for refactoring it to use sieve
        matches = list(results.items())
        matches.sort(key=lambda x: x[1], reverse=True)

        hit_count = options.setdefault("hit_count", None)
        if hit_count is None:
            return

        for i, (document_id, score) in enumerate(matches):
            if i+1 > hit_count:
                return

            yield {"document": self.__corpus.get_document(document_id), "score": score}

        #raise NotImplementedError("You need to implement this as part of the obligatory assignment.")

# example run: (the fail is from stringfinder.py)
r"""
(venv) PS E:\Documents\in3120-2024\tests> python.exe .\assignments.py b-1
test_canonicalized_corpus (test_suffixarray.TestSuffixArray.test_canonicalized_corpus) ... ok
test_cran_corpus (test_suffixarray.TestSuffixArray.test_cran_corpus) ... ok
test_memory_usage (test_suffixarray.TestSuffixArray.test_memory_usage) ... ok
test_multiple_fields (test_suffixarray.TestSuffixArray.test_multiple_fields) ... ok
test_uses_yield (test_suffixarray.TestSuffixArray.test_uses_yield) ... ok
test_add_is_idempotent (test_trie.TestTrie.test_add_is_idempotent) ... ok
test_add_is_idempotent_unless_meta_data_differs (test_trie.TestTrie.test_add_is_idempotent_unless_meta_data_differs) ... ok
test_child (test_trie.TestTrie.test_child) ... ok
test_consume_and_final (test_trie.TestTrie.test_consume_and_final) ... ok
test_containment (test_trie.TestTrie.test_containment) ... ok
test_dump_strings (test_trie.TestTrie.test_dump_strings) ... ok
test_transitions (test_trie.TestTrie.test_transitions) ... ok
test_with_meta_data (test_trie.TestTrie.test_with_meta_data) ... ok
test_mesh_terms_in_cran_corpus (test_stringfinder.TestStringFinder.test_mesh_terms_in_cran_corpus) ... ok
test_relative_insensitivity_to_dictionary_size (test_stringfinder.TestStringFinder.test_relative_insensitivity_to_dictionary_size) ... 1.4522292816520965
FAIL
test_scan_matches_and_spans (test_stringfinder.TestStringFinder.test_scan_matches_and_spans) ... ok
test_scan_matches_and_surface_forms_only (test_stringfinder.TestStringFinder.test_scan_matches_and_surface_forms_only) ... ok
test_uses_yield (test_stringfinder.TestStringFinder.test_uses_yield) ... ok
test_with_phonetic_normalizer_and_meta (test_stringfinder.TestStringFinder.test_with_phonetic_normalizer_and_meta) ... ok
test_with_unigram_tokenizer_for_finding_arbitrary_substrings (test_stringfinder.TestStringFinder.test_with_unigram_tokenizer_for_finding_arbitrary_substrings) ... ok

======================================================================
FAIL: test_relative_insensitivity_to_dictionary_size (test_stringfinder.TestStringFinder.test_relative_insensitivity_to_dictionary_size)
----------------------------------------------------------------------
Traceback (most recent call last):
  File "E:\Documents\in3120-2024\tests\test_stringfinder.py", line 96, in test_relative_insensitivity_to_dictionary_size
    self.assertLessEqual(ratio - slack, 1.0)
AssertionError: 1.1022292816520967 not less than or equal to 1.0

----------------------------------------------------------------------
Ran 20 tests in 1.840s

FAILED (failures=1)
(venv) PS E:\Documents\in3120-2024\tests> 
"""
=======
        # Search for the needle in the haystack, using binary search. Define that the empty query matches
        # nothing, not everything.
        needle = self.__normalize(query)
        if not needle:
            return
        where_start = bisect_left(self.__suffixes, needle, key=self.__get_suffix)

        # Helper predicate. Checks if the identified suffix starts with the needle. Since slicing implies copying,
        # cap the length of the slice to the length of the needle. The starts-with relation then becomes the same
        # as equality, which is quick to check.
        def _is_match(i: int) -> bool:
            j, offset = self.__suffixes[i]
            return self.__haystack[j][1][offset:(offset + len(needle))] == needle

        # Suffixes sharing a prefix are consecutive in the suffix array. Scan ahead from the located index until
        # we no longer get a match. We expect a low number of matches for typical queries, and we process all the
        # matches below anyway. If we just wanted to count the number of matches without processing them, we
        # could instead of a linear scan do another binary search to locate where the range ends.
        matches = takewhile(_is_match, range(where_start, len(self.__suffixes)))

        # Deduplicate. A document in the haystack might contain multiple occurrences of the needle.
        # Rank according to occurrence count, and emit in ranked order.
        if matches:
            debug = options.get("debug", False)
            pairs = [self.__suffixes[i] for i in matches]
            if debug:
                for pair in pairs:
                    print("*** MATCH", pair, self.__get_suffix(pair))
            counter = Counter([i for i, _ in pairs])
            for index, count in counter.most_common(max(1, min(100, options.get("hit_count", 10)))):
                yield {"score": count, "document": self.__corpus[self.__haystack[index][0]]}
>>>>>>> 9fcf0d93
<|MERGE_RESOLUTION|>--- conflicted
+++ resolved
@@ -1,23 +1,11 @@
 # pylint: disable=missing-module-docstring
 # pylint: disable=line-too-long
 
-<<<<<<< HEAD
-import sys
-from bisect import bisect_left, bisect
-=======
 from bisect import bisect_left
->>>>>>> 9fcf0d93
 from itertools import takewhile
 from typing import Dict, Iterator, Iterable, Tuple, List
 from collections import Counter
-<<<<<<< HEAD
-
-from pygments.lexer import default
-from spacy.lang.fi.tokenizer_exceptions import suffix
-
-=======
 from .document import Document
->>>>>>> 9fcf0d93
 from .corpus import Corpus
 from .normalizer import Normalizer
 from .tokenizer import Tokenizer
@@ -27,6 +15,7 @@
     """
     A simple suffix array implementation. Allows us to conduct efficient substring searches.
     The prefix of a suffix is an infix!
+
     In a serious application we'd make use of least common prefixes (LCPs), pay more attention
     to memory usage, and add more lookup/evaluation features.
     """
@@ -39,35 +28,11 @@
         self.__suffixes: List[Tuple[int, int]] = []  # The sorted (<haystack index>, <start offset>) pairs.
         self.__build_suffix_array(fields)  # Construct the haystack and the suffix array itself.
 
-    def __get_suffix_string(self, suffix_tuple):
-        haystack_idx = suffix_tuple[0]
-        offset = suffix_tuple[1]
-        return self.__haystack[haystack_idx][1][offset:]
-
     def __build_suffix_array(self, fields: Iterable[str]) -> None:
         """
         Builds a simple suffix array from the set of named fields in the document collection.
         The suffix array allows us to search across all named fields in one go.
         """
-<<<<<<< HEAD
-        for document in self.__corpus:
-            buffer = ""
-            for field in fields:
-                text = document.get_field(field, None)
-                if text is None:
-                    continue
-
-                buffer += " " + text
-            self.__haystack.append((document.document_id, self.__normalize(buffer)))
-
-        for haystack_idx, (_, text) in enumerate(self.__haystack):
-            for token_start_idx, _ in self.__tokenizer.spans(text):
-               self.__suffixes.append((haystack_idx, token_start_idx))
-
-        self.__suffixes.sort(key=self.__get_suffix_string)
-
-        #raise NotImplementedError("You need to implement this as part of the obligatory assignment.")
-=======
         # We allow searching across multiple document fields simultaneously, so join the named fields
         # to produce the haystack that we'll search for needles in. Avoid cross-field matches.
         self.__haystack = [(d.document_id, " \0 ".join(self.__normalize(d.get_field(f, "")) for f in fields)) for d in self.__corpus]
@@ -78,37 +43,23 @@
         # is fine for now.
         self.__suffixes = [(index, begin) for index, (_, buffer) in enumerate(self.__haystack) for begin, _ in self.__tokenizer.spans(buffer)]
         self.__suffixes.sort(key=self.__get_suffix)
->>>>>>> 9fcf0d93
 
     def __normalize(self, buffer: str) -> str:
         """
         Produces a normalized version of the given string. Both queries and documents need to be
         identically processed for lookups to succeed.
         """
-<<<<<<< HEAD
-        tokens = self.__tokenizer.tokens(self.__normalizer.canonicalize(buffer))
-        terms = ((self.__normalizer.normalize(t), (start_idx, stop_idx)) for t, (start_idx, stop_idx) in tokens)
-        new_text = self.__tokenizer.join(terms)
-        return new_text
-        #raise NotImplementedError("You need to implement this as part of the obligatory assignment.")
-=======
         # Tokenize and join to be robust to nuances in whitespace and punctuation.
         tokens = self.__tokenizer.tokens(self.__normalizer.canonicalize(buffer))
         tokens = ((self.__normalizer.normalize(t), _) for t, _ in tokens)
         return self.__tokenizer.join(tokens)
->>>>>>> 9fcf0d93
 
     def __get_suffix(self, pair: Tuple[int, int]) -> str:
         """
         Produces the suffix/substring from the normalized document buffer for the given (index, offset) pair.
         """
-<<<<<<< HEAD
-        return bisect_left(self.__suffixes, needle, key=self.__get_suffix_string)
-        #raise NotImplementedError("You need to implement this as part of the obligatory assignment.")
-=======
         index, offset = pair
         return self.__haystack[index][1][offset:]  # Slicing implies copying. This should be possible to avoid.
->>>>>>> 9fcf0d93
 
     def evaluate(self, query: str, options: dict) -> Iterator[Dict[str, int | Document]]:
         """
@@ -126,85 +77,6 @@
         The results yielded back to the client are dictionaries having the keys "score" (int) and
         "document" (Document).
         """
-<<<<<<< HEAD
-        normalized_query = self.__normalize(query)
-
-        first_idx = self.__binary_search(normalized_query)
-        results: Dict[int, int] = {}  # keeping track of scores for each document.
-
-        if len(normalized_query) < 1 or first_idx < 0 or first_idx >= len(self.__suffixes):
-            return
-
-        for i in range(first_idx, len(self.__suffixes)):
-            haystack_idx = self.__suffixes[i][0]
-            offset = self.__suffixes[i][1]
-            document_id = self.__haystack[haystack_idx][0]
-
-            if len(self.__haystack[haystack_idx][1][offset:]) < len(normalized_query):
-                continue
-
-            if normalized_query == self.__haystack[haystack_idx][1][offset:][:len(normalized_query)]:
-                score = results.setdefault(document_id, 0)  # retrieve existing score, or set zero if first hit
-                results[document_id] = score + 1
-            else:
-                break
-
-        # I know sorting all matches is inefficient, but I ran out of time for refactoring it to use sieve
-        matches = list(results.items())
-        matches.sort(key=lambda x: x[1], reverse=True)
-
-        hit_count = options.setdefault("hit_count", None)
-        if hit_count is None:
-            return
-
-        for i, (document_id, score) in enumerate(matches):
-            if i+1 > hit_count:
-                return
-
-            yield {"document": self.__corpus.get_document(document_id), "score": score}
-
-        #raise NotImplementedError("You need to implement this as part of the obligatory assignment.")
-
-# example run: (the fail is from stringfinder.py)
-r"""
-(venv) PS E:\Documents\in3120-2024\tests> python.exe .\assignments.py b-1
-test_canonicalized_corpus (test_suffixarray.TestSuffixArray.test_canonicalized_corpus) ... ok
-test_cran_corpus (test_suffixarray.TestSuffixArray.test_cran_corpus) ... ok
-test_memory_usage (test_suffixarray.TestSuffixArray.test_memory_usage) ... ok
-test_multiple_fields (test_suffixarray.TestSuffixArray.test_multiple_fields) ... ok
-test_uses_yield (test_suffixarray.TestSuffixArray.test_uses_yield) ... ok
-test_add_is_idempotent (test_trie.TestTrie.test_add_is_idempotent) ... ok
-test_add_is_idempotent_unless_meta_data_differs (test_trie.TestTrie.test_add_is_idempotent_unless_meta_data_differs) ... ok
-test_child (test_trie.TestTrie.test_child) ... ok
-test_consume_and_final (test_trie.TestTrie.test_consume_and_final) ... ok
-test_containment (test_trie.TestTrie.test_containment) ... ok
-test_dump_strings (test_trie.TestTrie.test_dump_strings) ... ok
-test_transitions (test_trie.TestTrie.test_transitions) ... ok
-test_with_meta_data (test_trie.TestTrie.test_with_meta_data) ... ok
-test_mesh_terms_in_cran_corpus (test_stringfinder.TestStringFinder.test_mesh_terms_in_cran_corpus) ... ok
-test_relative_insensitivity_to_dictionary_size (test_stringfinder.TestStringFinder.test_relative_insensitivity_to_dictionary_size) ... 1.4522292816520965
-FAIL
-test_scan_matches_and_spans (test_stringfinder.TestStringFinder.test_scan_matches_and_spans) ... ok
-test_scan_matches_and_surface_forms_only (test_stringfinder.TestStringFinder.test_scan_matches_and_surface_forms_only) ... ok
-test_uses_yield (test_stringfinder.TestStringFinder.test_uses_yield) ... ok
-test_with_phonetic_normalizer_and_meta (test_stringfinder.TestStringFinder.test_with_phonetic_normalizer_and_meta) ... ok
-test_with_unigram_tokenizer_for_finding_arbitrary_substrings (test_stringfinder.TestStringFinder.test_with_unigram_tokenizer_for_finding_arbitrary_substrings) ... ok
-
-======================================================================
-FAIL: test_relative_insensitivity_to_dictionary_size (test_stringfinder.TestStringFinder.test_relative_insensitivity_to_dictionary_size)
-----------------------------------------------------------------------
-Traceback (most recent call last):
-  File "E:\Documents\in3120-2024\tests\test_stringfinder.py", line 96, in test_relative_insensitivity_to_dictionary_size
-    self.assertLessEqual(ratio - slack, 1.0)
-AssertionError: 1.1022292816520967 not less than or equal to 1.0
-
-----------------------------------------------------------------------
-Ran 20 tests in 1.840s
-
-FAILED (failures=1)
-(venv) PS E:\Documents\in3120-2024\tests> 
-"""
-=======
         # Search for the needle in the haystack, using binary search. Define that the empty query matches
         # nothing, not everything.
         needle = self.__normalize(query)
@@ -235,5 +107,4 @@
                     print("*** MATCH", pair, self.__get_suffix(pair))
             counter = Counter([i for i, _ in pairs])
             for index, count in counter.most_common(max(1, min(100, options.get("hit_count", 10)))):
-                yield {"score": count, "document": self.__corpus[self.__haystack[index][0]]}
->>>>>>> 9fcf0d93
+                yield {"score": count, "document": self.__corpus[self.__haystack[index][0]]}