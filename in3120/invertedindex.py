# pylint: disable=missing-module-docstring
# pylint: disable=line-too-long
# pylint: disable=unnecessary-pass
# pylint: disable=unused-argument

from abc import ABC, abstractmethod
from typing import Iterable, Iterator, List, Tuple, Dict
from .dictionary import InMemoryDictionary
from .normalizer import Normalizer
from .tokenizer import Tokenizer
from .corpus import Corpus
from .posting import Posting
from .postinglist import InMemoryPostingList, PostingList


class InvertedIndex(ABC):
    """
    Abstract base class for a simple inverted index.
    """

    def __getitem__(self, term: str) -> Iterator[Posting]:
        return self.get_postings_iterator(term)

    def __contains__(self, term: str) -> bool:
        return self.get_document_frequency(term) > 0

    @abstractmethod
    def get_terms(self, buffer: str) -> Iterator[str]:
        """
        Processes the given text buffer and returns an iterator that yields normalized
        terms as they are indexed. Useful when both query strings and documents need to
        be identically processed. The terms produced from the given text buffer may or
        may not have been encountered index construction.
        """
        pass

    @abstractmethod
    def get_indexed_terms(self) -> Iterator[str]:
        """
        Returns an iterator over all unique terms that have been encountered during the
        construction of the inverted index, i.e., our term vocabulary or all terms for which
        there exists a posting list. The vocabulary is not listed in any particular order.
        This method might be useful if a client needs to build up some additional data
        structure over the term vocabulary, that is external to the inverted index.
        """
        pass

    @abstractmethod
    def get_postings_iterator(self, term: str) -> Iterator[Posting]:
        """
        Returns an iterator that can be used to iterate over the term's associated
        posting list. For out-of-vocabulary terms we associate empty posting lists.
        """
        pass

    @abstractmethod
    def get_document_frequency(self, term: str) -> int:
        """
        Returns the number of documents in the indexed corpus that contain the given term.
        """
        pass

    def get_collection_frequency(self, term: str) -> int:
        """
        Returns the number of times the given term occurs in the indexed corpus, across
        all documents.
        """
        new_term = next(self.get_terms(term), None)
        if new_term is None:
            return 0

        return sum(p.term_frequency for p in self.get_postings_iterator(term))


class InMemoryInvertedIndex(InvertedIndex):
    """
    A simple in-memory implementation of an inverted index, suitable for small corpora.

    In a serious application we'd have configuration to allow for field-specific NLP,
    scale beyond current memory constraints, have a positional index, and so on.

    If index compression is enabled, only the posting lists are compressed. Dictionary
    compression is currently not supported.
    """

    def __init__(self, corpus: Corpus, fields: Iterable[str], normalizer: Normalizer, tokenizer: Tokenizer, compressed: bool = False):
        self._corpus = corpus
        self._normalizer = normalizer
        self._tokenizer = tokenizer
        self._posting_lists: List[PostingList] = []
        self._dictionary = InMemoryDictionary()
        self._build_index(fields, compressed)

    def __repr__(self):
        return str({term: self._posting_lists[term_id] for term, term_id in self._dictionary})

    def _build_index(self, fields: Iterable[str], compressed: bool) -> None:
        """
        Kicks off the indexing process. Basically implements a flavor of SPIMI indexing as described in
        https://nlp.stanford.edu/IR-book/html/htmledition/single-pass-in-memory-indexing-1.html but with
        the vastly simplifying assumption that everything fits in memory so we just have a single block
        and thus no need to merge per-block results.

        Note that we currently don't keep track of which field each term occurs in. If we were to allow
        fielded searches (e.g., "find documents that contain 'foo' in the 'title' field") then we would
        have to keep track of that, either as a synthetic term in the dictionary (e.g., 'foo.title') or
        as extra data in the posting. See https://nlp.stanford.edu/IR-book/html/htmledition/parametric-and-zone-indexes-1.html
        for further details.

        Also note that we are building a non-positional index, for simplicity. With a positional index
        we could offer clients the ability to do, e.g., phrase searches and proximity-based filtering and
        ranking. See https://nlp.stanford.edu/IR-book/html/htmledition/positional-indexes-1.html for
        further details.
        """
<<<<<<< HEAD
        for document in self._corpus: # wasn't sure if I should parse the corpus into a buffer of terms first,
            for field in fields:      # or if handling it document by document, like this, is ok.
                terms = self.get_terms(document.get_field(field, None))
                if terms is None:
                    continue

                for term in terms:
                    term_id = self._dictionary.add_if_absent(term)
                    if len(self._posting_lists) <= term_id:
                        self._posting_lists.append(InMemoryPostingList())

                    posting = next((posting for posting in self._posting_lists[term_id] if posting.document_id == document.document_id), None)
                    if posting is None:
                        posting = Posting(document.document_id, 0)
                        self._posting_lists[term_id].append_posting(posting)

                    posting.term_frequency += 1  # manipulates element in posting-list, due to being a shallow copy
=======
        for document in self._corpus:
            all_terms = itertools.chain.from_iterable(self.get_terms(document.get_field(f, "")) for f in fields)
            term_frequencies = Counter(all_terms)
            for term, term_frequency in term_frequencies.items():
                term_id = self._add_to_dictionary(term)
                self._append_to_posting_list(term_id, document.document_id, term_frequency, compressed)
        self._finalize_index()
>>>>>>> 73b0fdf4

    def _add_to_dictionary(self, term: str) -> int:
        """
        Adds the given term to the dictionary, if it's not already present. If it's already present,
        the dictionary stays unchanged. Returns the term identifier assigned to the term.
        """
        # Assign the term an identifier, if needed. First come, first serve.
        return self._dictionary.add_if_absent(term)

    def _append_to_posting_list(self, term_id: int, document_id: int, term_frequency: int, compressed: bool) -> None:
        """
        Appends a new posting to the right posting list. The posting lists
        must be kept sorted so that we can efficiently traverse and
        merge them when querying the inverted index.
        """
<<<<<<< HEAD
        assert term_id >= 0
        assert term_frequency >= 0
        if len(self._posting_lists) <= term_id:
            self._posting_lists.append(InMemoryPostingList())
        self._posting_lists[term_id].append_posting(Posting(document_id, term_frequency))
=======
        # Locate the posting list for this term. Create it, if needed.
        assert term_id >= 0
        assert document_id >= 0
        assert term_frequency > 0
        if term_id >= len(self._posting_lists):
            assert term_id == len(self._posting_lists)
            self._posting_lists.append(CompressedInMemoryPostingList() if compressed else InMemoryPostingList())
        posting_list = self._posting_lists[term_id]
        posting_list.append_posting(Posting(document_id, term_frequency))
>>>>>>> 73b0fdf4

    def _finalize_index(self):
        """
        Invoked at the very end after all documents have been processed. Provides
        implementations that need it with the chance to tie up any loose ends,
        if needed.
        """
<<<<<<< HEAD
        for postings in self._posting_lists:
            postings.finalize_postings()
=======
        # For example, if we do compression in chunks or do bit-level compression then there
        # might be outstanding data to be processed.
        for posting_list in self._posting_lists:
            posting_list.finalize_postings()
>>>>>>> 73b0fdf4

    def get_terms(self, buffer: str) -> Iterator[str]:
        # In a serious large-scale application there could be field-specific tokenizers.
        # We choose to keep it simple here.
        tokens = self._tokenizer.strings(self._normalizer.canonicalize(buffer))
        return (self._normalizer.normalize(t) for t in tokens)

    def get_indexed_terms(self) -> Iterator[str]:
        # Assume that everything fits in memory. This would not be the case in a serious
        # large-scale application, even with compression.
        return (s for s, _ in self._dictionary)

    def get_postings_iterator(self, term: str) -> Iterator[Posting]:
<<<<<<< HEAD
        term_id = self._dictionary.get_term_id(term)
        if term_id is not None:
            return self._posting_lists[term_id].get_iterator()
        else:
            return iter([])

    def get_document_frequency(self, term: str) -> int:
        normalized_term = next(self.get_terms(term), None)
        if normalized_term is None:
            return 0

        term_id = self._dictionary.get_term_id(normalized_term)
        if term_id is not None:
            return len(self._posting_lists[term_id])
        else:
            return 0
=======
        # Assume that everything fits in memory. This would not be the case in a serious
        # large-scale application, even with compression.
        term_id = self._dictionary.get_term_id(term)
        return iter([]) if term_id is None else iter(self._posting_lists[term_id])

    def get_document_frequency(self, term: str) -> int:
        # In a serious large-scale application we'd store this number explicitly, e.g., as part of the dictionary.
        # That way, we can look up the document frequency without having to access the posting lists
        # themselves. Imagine if the posting lists don't even reside in memory!
        term_id = self._dictionary.get_term_id(term)
        return 0 if term_id is None else self._posting_lists[term_id].get_length()
>>>>>>> 73b0fdf4


class DummyInMemoryInvertedIndex(InMemoryInvertedIndex):
    """
    Creates a fake or dummy inverted index with no posting lists. Useful if the only effect we're
    after is the ability to infer a term's document frequency in the corpus, and we want to allow
    this to happen whether we have a real inverted index available or not: If we have a real inverted
    index at hand then use that, otherwise we can create and use this dummy version.
    """

    def __init__(self, corpus: Corpus, fields: Iterable[str], normalizer: Normalizer, tokenizer: Tokenizer):
        self._document_frequencies: Dict[int, int] = {}  # Maps a term identifier to its document frequency.
        super().__init__(corpus, fields, normalizer, tokenizer, False)

    def __repr__(self):
        return str({term: self._document_frequencies[term_id] for term, term_id in self._dictionary})

    def _append_to_posting_list(self, term_id: int, document_id: int, term_frequency: int, compressed: bool) -> None:
        # Actually, don't append to the posting list. Introduce a side-effect instead.
        self._document_frequencies[term_id] = self._document_frequencies.get(term_id, 0) + 1

    def _finalize_index(self):
        # No posting lists!
        pass

    def get_postings_iterator(self, term: str) -> Iterator[Posting]:
        # No posting lists!
        return iter([])

    def get_document_frequency(self, term: str) -> int:
        return self._document_frequencies.get(self._dictionary.get_term_id(term), 0)


class AccessLoggedInvertedIndex(InvertedIndex):
    """
    Wraps another inverted index, and keeps an in-memory log of which postings
    that have been accessed. Facilitates testing.
    """

    class AccessLoggedIterator(Iterator[Posting]):
        """
        Wraps another iterator, and updates an in-memory log of which postings
        that have been accessed. Facilitates testing.
        """

        def __init__(self, term: str, accesses: List[Tuple[str, int]], wrapped: Iterator[Posting]):
            self._term = term
            self._accesses = accesses
            self._wrapped = wrapped

        def __next__(self):
            posting = next(self._wrapped)
            self._accesses.append((self._term, posting.document_id))
            return posting

    def __init__(self, wrapped: InvertedIndex):
        self._wrapped = wrapped
        self._accesses = []

    def get_terms(self, buffer: str) -> Iterator[str]:
        return self._wrapped.get_terms(buffer)

    def get_indexed_terms(self) -> Iterator[str]:
        return self._wrapped.get_indexed_terms()

    def get_postings_iterator(self, term: str) -> Iterator[Posting]:
        return __class__.AccessLoggedIterator(term, self._accesses, self._wrapped.get_postings_iterator(term))

    def get_document_frequency(self, term: str) -> int:
        return self._wrapped.get_document_frequency(term)

    def get_history(self) -> List[Tuple[str, int]]:
        """
        Returns the list of postings that clients have accessed so far.
        """
        return self._accesses


# don't know if this is needed, but
# example run of unittests:
r"""
(venv) PS E:\Documents\in3120-2024\tests> python.exe .\assignments.py a
test_access_postings (test_inmemoryinvertedindexwithoutcompression.TestInMemoryInvertedIndexWithoutCompression.test_access_postings) ... ok
test_access_vocabulary (test_inmemoryinvertedindexwithoutcompression.TestInMemoryInvertedIndexWithoutCompression.test_access_vocabulary) ... ok
test_mesh_corpus (test_inmemoryinvertedindexwithoutcompression.TestInMemoryInvertedIndexWithoutCompression.test_mesh_corpus) ... ok
test_multiple_fields (test_inmemoryinvertedindexwithoutcompression.TestInMemoryInvertedIndexWithoutCompression.test_multiple_fields) ... ok
test_empty_lists (test_postingsmerger.TestPostingsMerger.test_empty_lists) ... ok
test_ends_with_same_so_tail_is_empty (test_postingsmerger.TestPostingsMerger.test_ends_with_same_so_tail_is_empty) ... ok
test_order_dependence (test_postingsmerger.TestPostingsMerger.test_order_dependence) ... ok
test_order_independence (test_postingsmerger.TestPostingsMerger.test_order_independence) ... ok
test_uncompressed_mesh_corpus (test_postingsmerger.TestPostingsMerger.test_uncompressed_mesh_corpus) ... ok
test_uses_yield (test_postingsmerger.TestPostingsMerger.test_uses_yield) ... ok
test_malformed_queries (test_booleansearchengine.TestBooleanSearchEngine.test_malformed_queries) ... ok
test_optimization (test_booleansearchengine.TestBooleanSearchEngine.test_optimization) ... ok
test_valid_expressions (test_booleansearchengine.TestBooleanSearchEngine.test_valid_expressions) ... ok

----------------------------------------------------------------------
Ran 13 tests in 0.739s

OK
(venv) PS E:\Documents\in3120-2024\tests> 
"""

# example run of repl.py a-1:
r"""
(venv) PS E:\Documents\in3120-2024\tests> python.exe .\repl.py a-1
Building inverted index from Cranfield corpus...
Enter one or more index terms and inspect their posting lists.
Ctrl-C to exit.
terms>stop break quantum
{'break': [{'document_id': 176, 'term_frequency': 1},
           {'document_id': 372, 'term_frequency': 1},
           {'document_id': 520, 'term_frequency': 1},
           {'document_id': 1247, 'term_frequency': 1}],
 'quantum': [{'document_id': 777, 'term_frequency': 1}],
 'stop': []}
Evaluation took 5.5999997130129486e-05 seconds.
terms>
"""<|MERGE_RESOLUTION|>--- conflicted
+++ resolved
@@ -3,14 +3,16 @@
 # pylint: disable=unnecessary-pass
 # pylint: disable=unused-argument
 
+import itertools
 from abc import ABC, abstractmethod
+from collections import Counter
 from typing import Iterable, Iterator, List, Tuple, Dict
 from .dictionary import InMemoryDictionary
 from .normalizer import Normalizer
 from .tokenizer import Tokenizer
 from .corpus import Corpus
 from .posting import Posting
-from .postinglist import InMemoryPostingList, PostingList
+from .postinglist import CompressedInMemoryPostingList, InMemoryPostingList, PostingList
 
 
 class InvertedIndex(ABC):
@@ -65,10 +67,6 @@
         Returns the number of times the given term occurs in the indexed corpus, across
         all documents.
         """
-        new_term = next(self.get_terms(term), None)
-        if new_term is None:
-            return 0
-
         return sum(p.term_frequency for p in self.get_postings_iterator(term))
 
 
@@ -112,25 +110,6 @@
         ranking. See https://nlp.stanford.edu/IR-book/html/htmledition/positional-indexes-1.html for
         further details.
         """
-<<<<<<< HEAD
-        for document in self._corpus: # wasn't sure if I should parse the corpus into a buffer of terms first,
-            for field in fields:      # or if handling it document by document, like this, is ok.
-                terms = self.get_terms(document.get_field(field, None))
-                if terms is None:
-                    continue
-
-                for term in terms:
-                    term_id = self._dictionary.add_if_absent(term)
-                    if len(self._posting_lists) <= term_id:
-                        self._posting_lists.append(InMemoryPostingList())
-
-                    posting = next((posting for posting in self._posting_lists[term_id] if posting.document_id == document.document_id), None)
-                    if posting is None:
-                        posting = Posting(document.document_id, 0)
-                        self._posting_lists[term_id].append_posting(posting)
-
-                    posting.term_frequency += 1  # manipulates element in posting-list, due to being a shallow copy
-=======
         for document in self._corpus:
             all_terms = itertools.chain.from_iterable(self.get_terms(document.get_field(f, "")) for f in fields)
             term_frequencies = Counter(all_terms)
@@ -138,7 +117,6 @@
                 term_id = self._add_to_dictionary(term)
                 self._append_to_posting_list(term_id, document.document_id, term_frequency, compressed)
         self._finalize_index()
->>>>>>> 73b0fdf4
 
     def _add_to_dictionary(self, term: str) -> int:
         """
@@ -154,13 +132,6 @@
         must be kept sorted so that we can efficiently traverse and
         merge them when querying the inverted index.
         """
-<<<<<<< HEAD
-        assert term_id >= 0
-        assert term_frequency >= 0
-        if len(self._posting_lists) <= term_id:
-            self._posting_lists.append(InMemoryPostingList())
-        self._posting_lists[term_id].append_posting(Posting(document_id, term_frequency))
-=======
         # Locate the posting list for this term. Create it, if needed.
         assert term_id >= 0
         assert document_id >= 0
@@ -170,7 +141,6 @@
             self._posting_lists.append(CompressedInMemoryPostingList() if compressed else InMemoryPostingList())
         posting_list = self._posting_lists[term_id]
         posting_list.append_posting(Posting(document_id, term_frequency))
->>>>>>> 73b0fdf4
 
     def _finalize_index(self):
         """
@@ -178,15 +148,10 @@
         implementations that need it with the chance to tie up any loose ends,
         if needed.
         """
-<<<<<<< HEAD
-        for postings in self._posting_lists:
-            postings.finalize_postings()
-=======
         # For example, if we do compression in chunks or do bit-level compression then there
         # might be outstanding data to be processed.
         for posting_list in self._posting_lists:
             posting_list.finalize_postings()
->>>>>>> 73b0fdf4
 
     def get_terms(self, buffer: str) -> Iterator[str]:
         # In a serious large-scale application there could be field-specific tokenizers.
@@ -200,24 +165,6 @@
         return (s for s, _ in self._dictionary)
 
     def get_postings_iterator(self, term: str) -> Iterator[Posting]:
-<<<<<<< HEAD
-        term_id = self._dictionary.get_term_id(term)
-        if term_id is not None:
-            return self._posting_lists[term_id].get_iterator()
-        else:
-            return iter([])
-
-    def get_document_frequency(self, term: str) -> int:
-        normalized_term = next(self.get_terms(term), None)
-        if normalized_term is None:
-            return 0
-
-        term_id = self._dictionary.get_term_id(normalized_term)
-        if term_id is not None:
-            return len(self._posting_lists[term_id])
-        else:
-            return 0
-=======
         # Assume that everything fits in memory. This would not be the case in a serious
         # large-scale application, even with compression.
         term_id = self._dictionary.get_term_id(term)
@@ -229,7 +176,6 @@
         # themselves. Imagine if the posting lists don't even reside in memory!
         term_id = self._dictionary.get_term_id(term)
         return 0 if term_id is None else self._posting_lists[term_id].get_length()
->>>>>>> 73b0fdf4
 
 
 class DummyInMemoryInvertedIndex(InMemoryInvertedIndex):
@@ -305,47 +251,4 @@
         """
         Returns the list of postings that clients have accessed so far.
         """
-        return self._accesses
-
-
-# don't know if this is needed, but
-# example run of unittests:
-r"""
-(venv) PS E:\Documents\in3120-2024\tests> python.exe .\assignments.py a
-test_access_postings (test_inmemoryinvertedindexwithoutcompression.TestInMemoryInvertedIndexWithoutCompression.test_access_postings) ... ok
-test_access_vocabulary (test_inmemoryinvertedindexwithoutcompression.TestInMemoryInvertedIndexWithoutCompression.test_access_vocabulary) ... ok
-test_mesh_corpus (test_inmemoryinvertedindexwithoutcompression.TestInMemoryInvertedIndexWithoutCompression.test_mesh_corpus) ... ok
-test_multiple_fields (test_inmemoryinvertedindexwithoutcompression.TestInMemoryInvertedIndexWithoutCompression.test_multiple_fields) ... ok
-test_empty_lists (test_postingsmerger.TestPostingsMerger.test_empty_lists) ... ok
-test_ends_with_same_so_tail_is_empty (test_postingsmerger.TestPostingsMerger.test_ends_with_same_so_tail_is_empty) ... ok
-test_order_dependence (test_postingsmerger.TestPostingsMerger.test_order_dependence) ... ok
-test_order_independence (test_postingsmerger.TestPostingsMerger.test_order_independence) ... ok
-test_uncompressed_mesh_corpus (test_postingsmerger.TestPostingsMerger.test_uncompressed_mesh_corpus) ... ok
-test_uses_yield (test_postingsmerger.TestPostingsMerger.test_uses_yield) ... ok
-test_malformed_queries (test_booleansearchengine.TestBooleanSearchEngine.test_malformed_queries) ... ok
-test_optimization (test_booleansearchengine.TestBooleanSearchEngine.test_optimization) ... ok
-test_valid_expressions (test_booleansearchengine.TestBooleanSearchEngine.test_valid_expressions) ... ok
-
-----------------------------------------------------------------------
-Ran 13 tests in 0.739s
-
-OK
-(venv) PS E:\Documents\in3120-2024\tests> 
-"""
-
-# example run of repl.py a-1:
-r"""
-(venv) PS E:\Documents\in3120-2024\tests> python.exe .\repl.py a-1
-Building inverted index from Cranfield corpus...
-Enter one or more index terms and inspect their posting lists.
-Ctrl-C to exit.
-terms>stop break quantum
-{'break': [{'document_id': 176, 'term_frequency': 1},
-           {'document_id': 372, 'term_frequency': 1},
-           {'document_id': 520, 'term_frequency': 1},
-           {'document_id': 1247, 'term_frequency': 1}],
- 'quantum': [{'document_id': 777, 'term_frequency': 1}],
- 'stop': []}
-Evaluation took 5.5999997130129486e-05 seconds.
-terms>
-"""+        return self._accesses